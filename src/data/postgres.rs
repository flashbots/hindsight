--- conflicted
+++ resolved
@@ -319,7 +319,6 @@
 
     #[tokio::test]
     async fn it_writes_arbs_postgres() -> Result<()> {
-<<<<<<< HEAD
         let db = get_db().await?;
         let res = db
             .write_arbs(&vec![SimArbResultBatch::test_example()])
@@ -328,24 +327,6 @@
 
         let res = db.read_arbs(&ArbFilterParams::none(), None, None).await?;
         assert!(res.len() > 0);
-=======
-        let config = Config::default();
-        if config.postgres_url.is_none() {
-            println!("no postgres url, skipping test");
-            return Ok(());
-        }
-        let connect = PostgresConnect::new(PostgresConfig {
-            url: config.postgres_url.unwrap(),
-        })
-        .await?;
-        inject_test_arb(&connect).await?;
-        let res = connect
-            .client
-            .query(&format!("SELECT * FROM {}", ARBS_TABLE), &[])
-            .await
-            .expect("failed to read arbs from postgres");
-        assert!(!res.is_empty());
->>>>>>> 28855538
         Ok(())
     }
 
