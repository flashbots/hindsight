--- conflicted
+++ resolved
@@ -111,39 +111,32 @@
             if arbs.is_empty() {
                 break;
             }
-<<<<<<< HEAD
-            let mut start_timestamp = 1;
-            let mut start_block = 1;
-            if *offset == 0 {
-                start_timestamp = arbs
-                    .iter()
-                    .map(|arb| arb.event.timestamp)
-                    .min()
-                    .unwrap_or(0);
-                start_block = arbs.iter().map(|arb| arb.event.block).min().unwrap_or(0);
-            }
-            *offset = *offset + NUM_ARBS_PER_READ as u64;
-            debug!("offset {}", offset);
-=======
+
             *offset += NUM_ARBS_PER_READ as u64;
             println!("offset {}", offset);
+
+            let start_timestamp = arbs
+                .iter()
+                .map(|arb| arb.event.timestamp)
+                .min()
+                .unwrap_or(0);
+            let end_timestamp = arbs
+                .iter()
+                .map(|arb| arb.event.timestamp)
+                .max()
+                .unwrap_or(u64::MAX);
+
+            let sum_profit = arbs
+                .iter()
+                .fold(0.into(), |acc: U256, arb| acc + arb.max_profit);
+            info!("SUM PROFIT: {} Ξ", format_ether(sum_profit));
+
             let start_block = arbs.iter().map(|arb| arb.event.block).min().unwrap_or(0);
->>>>>>> 28855538
             let end_block = arbs
                 .iter()
                 .map(|arb| arb.event.block)
                 .max()
                 .unwrap_or(u64::MAX);
-
-            let end_timestamp = arbs
-                .iter()
-                .map(|arb| arb.event.timestamp)
-                .max()
-                .unwrap_or(u64::MAX);
-            let sum_profit = arbs
-                .iter()
-                .fold(0.into(), |acc: U256, arb| acc + arb.max_profit);
-            info!("SUM PROFIT: {} Ξ", format_ether(sum_profit));
             info!("(start,end) block: ({}, {})", start_block, end_block);
             info!(
                 "time range: {} days",
