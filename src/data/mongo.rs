--- conflicted
+++ resolved
@@ -60,17 +60,6 @@
         };
 
         doc! {
-<<<<<<< HEAD
-            "event.block": {
-                "$gte": block_start as u32,
-                "$lte": block_end as u32,
-            },
-            "event.timestamp": {
-                "$gte": timestamp_start as u32,
-                "$lte": timestamp_end as u32,
-            },
-            "maxProfit": max_profit,
-=======
                 "event.block": {
                     "$gte": block_start,
                     "$lte": block_end,
@@ -80,7 +69,6 @@
                     "$lte": timestamp_end,
                 },
                 "maxProfit": max_profit,
->>>>>>> 6a10eef8
         }
     }
 }
