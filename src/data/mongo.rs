--- conflicted
+++ resolved
@@ -317,13 +317,8 @@
         let arbs = connect
             .read_arbs(
                 &ArbFilterParams {
-<<<<<<< HEAD
-                    block_start: Some(block_first as u32 + 5),
-                    block_end: Some(block_first as u32 + 9),
-=======
                     block_start: Some(block_first as u32),
                     block_end: Some(block_first as u32 + 5),
->>>>>>> 47618904
                     timestamp_start: None,
                     timestamp_end: None,
                     min_profit: Some(1.into()),
@@ -354,6 +349,7 @@
                     timestamp_start: Some(timestamp_first as u32),
                     timestamp_end: Some(timestamp_first as u32 + 5),
                     min_profit: Some(1.into()),
+                    token_pair: None,
                 },
                 None,
                 Some(5),
